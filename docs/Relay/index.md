--- conflicted
+++ resolved
@@ -1,64 +1,53 @@
-# ![logo](assets/AppIcon.png) SmartDeviceLink (SDL) iOS Relay
-
-The SmartDeviceLink (SDL) iOS Relay app is a debugging tool for developers building iOS applications that communicate with a [SDL Core](https://github.com/smartdevicelink/sdl_core) via a USB cable. Testing is done over a TCP/IP connection. During testing developers can easily see logs of in-going/out-going remote procedure calls (RPCs) in Xcode's debug console, thus making debugging easier and faster.
-
-!!! IMPORTANT
-Make sure that both the SDL iOS Relay app and the app being tested are connected to the **same** wifi network.
-!!!
-
-## Necessary Tools
-<<<<<<< HEAD
-In order to use the Relay app, you must have the following tools  
-    1. A [SDL Core](https://github.com/smartdevicelink/sdl_core)
-    
-    2. An iOS device with the [SDL iOS Relay](https://github.com/smartdevicelink/relay_app_ios) app installed
-    
-    3. A USB cable connecting the iOS device to the SDL Core
-    
-    4. Xcode with the app being tested running in Xcode's iOS Simulator app
-=======
-In order to use the Relay app, you must have the following tools
-1. A [SDL Core](https://github.com/smartdevicelink/sdl_core)
-2. An iOS device with the [SDL iOS Relay](https://github.com/smartdevicelink/relay_app_ios) app installed
-3. A USB cable connecting the iOS device to the SDL Core
-4. Xcode with the app being tested running in Xcode's iOS Simulator app
->>>>>>> 113e8219
-
-## Examples
-### Example: Connecting the RPC Builder iOS app
-This example shows you how to use the RPC Builder app in conjunction with the Relay app. For a how-to on how to connect a custom app, please see the tutorial below.  
-    1. Download the RPC Builder app from [GitHub](https://github.com/smartdevicelink/rpc_builder_app_ios). The RPC Builder app is a free tool designed to help developers understand how RPCs work.
-    2. Download the Relay app from [GitHub](https://github.com/smartdevicelink/relay_app_ios) and install it on an iOS device.!!! NOTE You may have to change the bundle identifier name of the app before Xcode will allow installation of the Relay app on your device. In order to change the name, go to **Relay > General > Bundle Identifier** and change the bundle identifier name to anything you want as long as it is unique. A bundle identifier is not unique if anyone has registered an app with the same bundle identifier with Apple.!!!
-    3. Launch the Relay app on an iOS device. If the Relay app is not connected to any hardware running SDL Core via USB, the app's screen will not show any active connections. !!! NOTE <img src="assets/Start.png" width="200px"> Initial app startup. This state is visible when the app is not connected to hardware running SDL Core via USB. !!!
-    4. Connect the iOS device to the SDL Core using a USB cable.
-    5. When the iOS device is connected to the SDL Core, the status under **USB Connection** should change from *Disconnected* to *Connected*. Wait for the the status of the **EASession** to change to *Connected* !!! NOTE <img src="assets/USBConnected.png" width="200px"> When Relay is initially connected via USB, but the connection isn't complete. <img src="/Readme Files/EASessionConnected.png" width="200px"> When the Relay is fully connected via USB, and ready for server start. !!!
-    6. Once the USB Connection and EASession are both set to *Connected*, the app is fully connected and ready for server start. Toggle the switch under **Server** to on. When the status of the server changes to *Available*, the IP address and port number of the wifi network the Relay app is connected to will appear under **Server**. !!! NOTE <img src="assets/ServerStarted.png" width="200px"> Server is now started, and awating connection.!!!
-    7. Open the RPC Builder app in Xcode and click on the *run* button to launch the app in Xcode's iOS Simulator. Enter the IP address and port number from the Relay app into the RPC Builder app and click on *Next*. On the next page of the RPC Builder app, click on *Send*.
-    8. Once the RPC Builder app is running on the Simulator, the status of **SDL** in the Relay app should change to *Connected*. !!! NOTE <img src="assets/TCPConnected.png" width="200px"> Application is correctly connected to Relay, and messages can now be sent and received.!!!
-    9. The RPC Builder app is now connected to Relay, and messages can be sent and received. Debug logs will appear in Xcode's debug area. 
-
-### Example: Connecting Your Custom App
-This example shows you how to connect a custom app with the Relay app.  
-1. First, follow steps 2 through 7 in the example above called *Connecting the RPC Builder iOS app*.
-2. It is very important to make sure that the Relay app and the app you are testing are connected to the same wifi network. Make sure to set the proxy's TCP/IP initializer with the same IP address and port number used by the Relay app. To do this, set the proxy builder's TCP/IP initializer in the app being tested.   
-```
-SDLProxy* proxy = [SDLProxyFactory buildSDLProxyWithListener:sdlProxyListenerDelegate
-                                                tcpIPAddress:@"1.2.3.4"
-                                                        port:@"2776"];
-```
-3. Start the app being tested on Xcode's simulator.
-4. Once the app is running on the simulator, the status of **SDL** in the Relay app should change to *Connected*.  
-    !!! NOTE
-    <img src="assets/TCPConnected.png" width="200px">
-    Application is correctly connected to Relay, and messages can now be sent and received.
-    !!!
-5. The app is now connected to Relay, and messages can be sent and received. Debug logs will appear in Xcode's debug area. 
-
-## Need Help?
-If you need general assistance, or have other questions, you can [sign up](http://sdlslack.herokuapp.com) for the [SDL Slack](https://smartdevicelink.slack.com/) and chat with other developers and the maintainers of the project.
-
-## Found a Bug?
-If you see a bug, feel free to [post an issue](https://github.com/smartdevicelink/relay_app_ios/issues/new).
-
-## Want to Help?
-If you want to help add more features, please [file a pull request](https://github.com/smartdevicelink/relay_app_ios/compare).
+# ![logo](assets/AppIcon.png) SmartDeviceLink (SDL) iOS Relay
+
+The SmartDeviceLink (SDL) iOS Relay app is a debugging tool for developers building iOS applications that communicate with a [SDL Core](https://github.com/smartdevicelink/sdl_core) via a USB cable. Testing is done over a TCP/IP connection. During testing developers can easily see logs of in-going/out-going remote procedure calls (RPCs) in Xcode's debug console, thus making debugging easier and faster.
+
+!!! IMPORTANT
+Make sure that both the SDL iOS Relay app and the app being tested are connected to the **same** wifi network.
+!!!
+
+## Necessary Tools
+In order to use the Relay app, you must have the following tools
+1. A [SDL Core](https://github.com/smartdevicelink/sdl_core)
+2. An iOS device with the [SDL iOS Relay](https://github.com/smartdevicelink/relay_app_ios) app installed
+3. A USB cable connecting the iOS device to the SDL Core
+4. Xcode with the app being tested running in Xcode's iOS Simulator app
+
+## Examples
+### Example: Connecting the RPC Builder iOS app
+This example shows you how to use the RPC Builder app in conjunction with the Relay app. For a how-to on how to connect a custom app, please see the tutorial below.  
+    1. Download the RPC Builder app from [GitHub](https://github.com/smartdevicelink/rpc_builder_app_ios). The RPC Builder app is a free tool designed to help developers understand how RPCs work.
+    2. Download the Relay app from [GitHub](https://github.com/smartdevicelink/relay_app_ios) and install it on an iOS device.!!! NOTE You may have to change the bundle identifier name of the app before Xcode will allow installation of the Relay app on your device. In order to change the name, go to **Relay > General > Bundle Identifier** and change the bundle identifier name to anything you want as long as it is unique. A bundle identifier is not unique if anyone has registered an app with the same bundle identifier with Apple.!!!
+    3. Launch the Relay app on an iOS device. If the Relay app is not connected to any hardware running SDL Core via USB, the app's screen will not show any active connections. !!! NOTE <img src="assets/Start.png" width="200px"> Initial app startup. This state is visible when the app is not connected to hardware running SDL Core via USB. !!!
+    4. Connect the iOS device to the SDL Core using a USB cable.
+    5. When the iOS device is connected to the SDL Core, the status under **USB Connection** should change from *Disconnected* to *Connected*. Wait for the the status of the **EASession** to change to *Connected* !!! NOTE <img src="assets/USBConnected.png" width="200px"> When Relay is initially connected via USB, but the connection isn't complete. <img src="/Readme Files/EASessionConnected.png" width="200px"> When the Relay is fully connected via USB, and ready for server start. !!!
+    6. Once the USB Connection and EASession are both set to *Connected*, the app is fully connected and ready for server start. Toggle the switch under **Server** to on. When the status of the server changes to *Available*, the IP address and port number of the wifi network the Relay app is connected to will appear under **Server**. !!! NOTE <img src="assets/ServerStarted.png" width="200px"> Server is now started, and awating connection.!!!
+    7. Open the RPC Builder app in Xcode and click on the *run* button to launch the app in Xcode's iOS Simulator. Enter the IP address and port number from the Relay app into the RPC Builder app and click on *Next*. On the next page of the RPC Builder app, click on *Send*.
+    8. Once the RPC Builder app is running on the Simulator, the status of **SDL** in the Relay app should change to *Connected*. !!! NOTE <img src="assets/TCPConnected.png" width="200px"> Application is correctly connected to Relay, and messages can now be sent and received.!!!
+    9. The RPC Builder app is now connected to Relay, and messages can be sent and received. Debug logs will appear in Xcode's debug area. 
+
+### Example: Connecting Your Custom App
+This example shows you how to connect a custom app with the Relay app.  
+1. First, follow steps 2 through 7 in the example above called *Connecting the RPC Builder iOS app*.
+2. It is very important to make sure that the Relay app and the app you are testing are connected to the same wifi network. Make sure to set the proxy's TCP/IP initializer with the same IP address and port number used by the Relay app. To do this, set the proxy builder's TCP/IP initializer in the app being tested.   
+```
+SDLProxy* proxy = [SDLProxyFactory buildSDLProxyWithListener:sdlProxyListenerDelegate
+                                                tcpIPAddress:@"1.2.3.4"
+                                                        port:@"2776"];
+```
+3. Start the app being tested on Xcode's simulator.
+4. Once the app is running on the simulator, the status of **SDL** in the Relay app should change to *Connected*.  
+    !!! NOTE
+    <img src="assets/TCPConnected.png" width="200px">
+    Application is correctly connected to Relay, and messages can now be sent and received.
+    !!!
+5. The app is now connected to Relay, and messages can be sent and received. Debug logs will appear in Xcode's debug area. 
+
+## Need Help?
+If you need general assistance, or have other questions, you can [sign up](http://sdlslack.herokuapp.com) for the [SDL Slack](https://smartdevicelink.slack.com/) and chat with other developers and the maintainers of the project.
+
+## Found a Bug?
+If you see a bug, feel free to [post an issue](https://github.com/smartdevicelink/relay_app_ios/issues/new).
+
+## Want to Help?
+If you want to help add more features, please [file a pull request](https://github.com/smartdevicelink/relay_app_ios/compare).